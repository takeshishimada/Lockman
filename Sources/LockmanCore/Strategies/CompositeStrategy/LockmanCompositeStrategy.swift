--- conflicted
+++ resolved
@@ -66,7 +66,7 @@
     info: LockmanCompositeInfo2<I1, I2>
   ) -> LockmanResult {
     let result1 = strategy1.canLock(id: id, info: info.lockmanInfoForStrategy1)
-    if result1 == .failure() {
+    if case .failure = result1 {
       LockmanLogger.shared.logCanLock(
         result: result1,
         strategy: "Composite",
@@ -78,7 +78,7 @@
     }
 
     let result2 = strategy2.canLock(id: id, info: info.lockmanInfoForStrategy2)
-    if result2 == .failure() {
+    if case .failure = result2 {
       LockmanLogger.shared.logCanLock(
         result: result2,
         strategy: "Composite",
@@ -91,23 +91,6 @@
 
     let result = coordinateResults(result1, result2)
 
-<<<<<<< HEAD
-    let failureReason: String?
-    if case .failure = result {
-      var failedStrategies: [String] = []
-      if case .failure = result1 {
-        failedStrategies.append("Strategy1")
-      }
-      if case .failure = result2 {
-        failedStrategies.append("Strategy2")
-      }
-      failureReason = "Failed strategies: \(failedStrategies.joined(separator: ", "))"
-    } else {
-      failureReason = nil
-    }
-
-=======
->>>>>>> 2c658414
     LockmanLogger.shared.logCanLock(
       result: result,
       strategy: "Composite",
@@ -251,7 +234,7 @@
     info: LockmanCompositeInfo3<I1, I2, I3>
   ) -> LockmanResult {
     let result1 = strategy1.canLock(id: id, info: info.lockmanInfoForStrategy1)
-    if result1 == .failure() {
+    if case .failure = result1 {
       LockmanLogger.shared.logCanLock(
         result: result1,
         strategy: "Composite",
@@ -263,7 +246,7 @@
     }
 
     let result2 = strategy2.canLock(id: id, info: info.lockmanInfoForStrategy2)
-    if result2 == .failure() {
+    if case .failure = result2 {
       LockmanLogger.shared.logCanLock(
         result: result2,
         strategy: "Composite",
@@ -275,7 +258,7 @@
     }
 
     let result3 = strategy3.canLock(id: id, info: info.lockmanInfoForStrategy3)
-    if result3 == .failure() {
+    if case .failure = result3 {
       LockmanLogger.shared.logCanLock(
         result: result3,
         strategy: "Composite",
@@ -287,27 +270,6 @@
     }
 
     let result = coordinateResults(result1, result2, result3)
-
-<<<<<<< HEAD
-    let failureReason: String?
-    if case .failure = result {
-      var failedStrategies: [String] = []
-      if case .failure = result1 {
-        failedStrategies.append("Strategy1")
-      }
-      if case .failure = result2 {
-        failedStrategies.append("Strategy2")
-      }
-      if case .failure = result3 {
-        failedStrategies.append("Strategy3")
-      }
-      failureReason = "Failed strategies: \(failedStrategies.joined(separator: ", "))"
-    } else {
-      failureReason = nil
-    }
-
-=======
->>>>>>> 2c658414
     LockmanLogger.shared.logCanLock(
       result: result,
       strategy: "Composite",
@@ -440,7 +402,7 @@
     info: LockmanCompositeInfo4<I1, I2, I3, I4>
   ) -> LockmanResult {
     let result1 = strategy1.canLock(id: id, info: info.lockmanInfoForStrategy1)
-    if result1 == .failure() {
+    if case .failure = result1 {
       LockmanLogger.shared.logCanLock(
         result: result1,
         strategy: "Composite",
@@ -452,7 +414,7 @@
     }
 
     let result2 = strategy2.canLock(id: id, info: info.lockmanInfoForStrategy2)
-    if result2 == .failure() {
+    if case .failure = result2 {
       LockmanLogger.shared.logCanLock(
         result: result2,
         strategy: "Composite",
@@ -464,7 +426,7 @@
     }
 
     let result3 = strategy3.canLock(id: id, info: info.lockmanInfoForStrategy3)
-    if result3 == .failure() {
+    if case .failure = result3 {
       LockmanLogger.shared.logCanLock(
         result: result3,
         strategy: "Composite",
@@ -476,7 +438,7 @@
     }
 
     let result4 = strategy4.canLock(id: id, info: info.lockmanInfoForStrategy4)
-    if result4 == .failure() {
+    if case .failure = result4 {
       LockmanLogger.shared.logCanLock(
         result: result4,
         strategy: "Composite",
@@ -488,30 +450,6 @@
     }
 
     let result = coordinateResults(result1, result2, result3, result4)
-
-<<<<<<< HEAD
-    let failureReason: String?
-    if case .failure = result {
-      var failedStrategies: [String] = []
-      if case .failure = result1 {
-        failedStrategies.append("Strategy1")
-      }
-      if case .failure = result2 {
-        failedStrategies.append("Strategy2")
-      }
-      if case .failure = result3 {
-        failedStrategies.append("Strategy3")
-      }
-      if case .failure = result4 {
-        failedStrategies.append("Strategy4")
-      }
-      failureReason = "Failed strategies: \(failedStrategies.joined(separator: ", "))"
-    } else {
-      failureReason = nil
-    }
-
-=======
->>>>>>> 2c658414
     LockmanLogger.shared.logCanLock(
       result: result,
       strategy: "Composite",
@@ -661,7 +599,7 @@
     info: LockmanCompositeInfo5<I1, I2, I3, I4, I5>
   ) -> LockmanResult {
     let result1 = strategy1.canLock(id: id, info: info.lockmanInfoForStrategy1)
-    if result1 == .failure() {
+    if case .failure = result1 {
       LockmanLogger.shared.logCanLock(
         result: result1,
         strategy: "Composite",
@@ -673,7 +611,7 @@
     }
 
     let result2 = strategy2.canLock(id: id, info: info.lockmanInfoForStrategy2)
-    if result2 == .failure() {
+    if case .failure = result2 {
       LockmanLogger.shared.logCanLock(
         result: result2,
         strategy: "Composite",
@@ -685,7 +623,7 @@
     }
 
     let result3 = strategy3.canLock(id: id, info: info.lockmanInfoForStrategy3)
-    if result3 == .failure() {
+    if case .failure = result3 {
       LockmanLogger.shared.logCanLock(
         result: result3,
         strategy: "Composite",
@@ -697,7 +635,7 @@
     }
 
     let result4 = strategy4.canLock(id: id, info: info.lockmanInfoForStrategy4)
-    if result4 == .failure() {
+    if case .failure = result4 {
       LockmanLogger.shared.logCanLock(
         result: result4,
         strategy: "Composite",
@@ -709,7 +647,7 @@
     }
 
     let result5 = strategy5.canLock(id: id, info: info.lockmanInfoForStrategy5)
-    if result5 == .failure() {
+    if case .failure = result5 {
       LockmanLogger.shared.logCanLock(
         result: result5,
         strategy: "Composite",
@@ -721,33 +659,6 @@
     }
 
     let result = coordinateResults(result1, result2, result3, result4, result5)
-
-<<<<<<< HEAD
-    let failureReason: String?
-    if case .failure = result {
-      var failedStrategies: [String] = []
-      if case .failure = result1 {
-        failedStrategies.append("Strategy1")
-      }
-      if case .failure = result2 {
-        failedStrategies.append("Strategy2")
-      }
-      if case .failure = result3 {
-        failedStrategies.append("Strategy3")
-      }
-      if case .failure = result4 {
-        failedStrategies.append("Strategy4")
-      }
-      if case .failure = result5 {
-        failedStrategies.append("Strategy5")
-      }
-      failureReason = "Failed strategies: \(failedStrategies.joined(separator: ", "))"
-    } else {
-      failureReason = nil
-    }
-
-=======
->>>>>>> 2c658414
     LockmanLogger.shared.logCanLock(
       result: result,
       strategy: "Composite",
